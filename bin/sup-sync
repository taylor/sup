--- conflicted
+++ resolved
@@ -184,8 +184,6 @@
         ## nothin! use default source labels
       end
 
-<<<<<<< HEAD
-=======
       if Time.now - last_info_time > PROGRESS_UPDATE_INTERVAL
         last_info_time = Time.now
         elapsed = last_info_time - start_time
@@ -194,7 +192,6 @@
         $stderr.printf "## read %dm (about %.0f%%) @ %.1fm/s. %s elapsed, about %s remaining\n", num_scanned, pctdone, num_scanned / elapsed, elapsed.to_time_s, remaining.to_time_s
       end
 
->>>>>>> dd0b7fa1
       if index_state.nil?
         puts "Adding message #{source}##{offset} from #{m.from} with state {#{m.labels * ', '}}" if opts[:verbose]
         num_added += 1
@@ -216,11 +213,7 @@
   ## API.
   ##
   ## TODO: move this to Index, i suppose.
-<<<<<<< HEAD
   if (target == :all || target == :changed) && !opts[:start_at]
-=======
-  if target == :all || target == :changed
->>>>>>> dd0b7fa1
     $stderr.puts "Deleting missing messages from the index..."
     num_del, num_scanned = 0, 0
     sources.each do |source|
