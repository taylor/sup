module Redwood

class ReplyMode < EditMessageMode
  REPLY_TYPES = [:sender, :recipient, :list, :all, :user]
  TYPE_DESCRIPTIONS = {
    :sender => "Sender",
    :recipient => "Recipient",
    :all => "All",
    :list => "Mailing list",
    :user => "Customized"
  }

  HookManager.register "attribution", <<EOS
Generates an attribution ("Excerpts from Joe Bloggs's message of Fri Jan 11 09:54:32 -0500 2008:").
Variables:
  message: a message object representing the message being replied to
    (useful values include message.from.name and message.date)
Return value:
  A string containing the text of the quote line (can be multi-line)
EOS

<<<<<<< HEAD
  HookManager.register "reply-from", <<EOS
Selects a default address for the From: header of a new reply.
Variables:
  message: a message object representing the message being replied to
    (useful values include message.recipient_email, message.to, and message.cc)
Return value:
  A Person to be used as the default for the From: header, or nil to use the
  default behavior.
=======
  HookManager.register "reply-to", <<EOS
Set the default reply-to mode.
Variables:
  modes: array of valid modes to choose from, which will be a subset of
             [:#{REPLY_TYPES * ', :'}]
         The default behavior is equivalent to
             ([:list, :sender, :recipent] & modes)[0]
Return value:
  The reply mode you desire, or nil to use the default behavior.
>>>>>>> abb697b0
EOS

  def initialize message
    @m = message

    ## it's important to put this early because it forces a read of
    ## the full headers (most importantly the list-post header, if
    ## any)
    body = reply_body_lines message

    ## first, determine the address at which we received this email. this will
    ## become our From: address in the reply.
    hook_reply_from = HookManager.run "reply-from", :message => @m

    ## sanity check that selection is a Person (or we'll fail below)
    ## don't check that it's an Account, though; assume they know what they're doing.
    if hook_reply_from && !(hook_reply_from.is_a? Person)
        Redwood::log "reply-from returned non-Person, using default from."
        hook_reply_from = nil
    end

    from =
      if hook_reply_from
        hook_reply_from
      elsif @m.recipient_email && AccountManager.is_account_email?(@m.recipient_email)
        PersonManager.person_for(@m.recipient_email)
      elsif(b = (@m.to + @m.cc).find { |p| AccountManager.is_account? p })
        b
      else
        AccountManager.default_account
      end

    ## now, determine to: and cc: addressess. we ignore reply-to for list
    ## messages because it's typically set to the list address, which we
    ## explicitly treat with reply type :list
    to = @m.is_list_message? ? @m.from : (@m.replyto || @m.from)

    ## next, cc:
    cc = (@m.to + @m.cc - [from, to]).uniq

    ## one potential reply type is "reply to recipient". this only happens
    ## in certain cases:
    ## if there's no cc, then the sender is the person you want to reply
    ## to. if it's a list message, then the list address is. otherwise,
    ## the cc contains a recipient.
    useful_recipient = !(cc.empty? || @m.is_list_message?)
    
    @headers = {}
    @headers[:recipient] = {
      "To" => cc.map { |p| p.full_address },
    } if useful_recipient

    ## typically we don't want to have a reply-to-sender option if the sender
    ## is a user account. however, if the cc is empty, it's a message to
    ## ourselves, so for the lack of any other options, we'll add it.
    @headers[:sender] = { "To" => [to.full_address], } if !AccountManager.is_account?(to) || !useful_recipient

    @headers[:user] = {}

    not_me_ccs = cc.select { |p| !AccountManager.is_account?(p) }
    @headers[:all] = {
      "To" => [to.full_address],
      "Cc" => not_me_ccs.map { |p| p.full_address },
    } unless not_me_ccs.empty?

    @headers[:list] = {
      "To" => [@m.list_address.full_address],
    } if @m.is_list_message?

    refs = gen_references

    @headers.each do |k, v|
      @headers[k] = {
               "From" => from.full_address,
               "To" => [],
               "Cc" => [],
               "Bcc" => [],
               "In-Reply-To" => "<#{@m.id}>",
               "Subject" => Message.reify_subj(@m.subj),
               "References" => refs,
             }.merge v
    end

    types = REPLY_TYPES.select { |t| @headers.member?(t) }
    @type_selector = HorizontalSelector.new "Reply to:", types, types.map { |x| TYPE_DESCRIPTIONS[x] }

    hook_reply = HookManager.run "reply-to", :modes => types

    @type_selector.set_to(
      if types.include? hook_reply
        hook_reply
      elsif @m.is_list_message?
        :list
      elsif @headers.member? :sender
        :sender
      else
        :recipient
      end)

    @headers.each do |k, v|
      HookManager.run "before-edit", :header => v, :body => body
    end

    super :header => @headers[@type_selector.val], :body => body, :twiddles => false
    add_selector @type_selector
  end

protected

  def move_cursor_right
    super
    if @headers[@type_selector.val] != self.header
      self.header = @headers[@type_selector.val]
      update
    end
  end

  def move_cursor_left
    super
    if @headers[@type_selector.val] != self.header
      self.header = @headers[@type_selector.val]
      update
    end
  end

  def reply_body_lines m
    attribution = HookManager.run("attribution", :message => m) || default_attribution(m)
    lines = attribution.split("\n") + m.quotable_body_lines.map { |l| "> #{l}" }
    lines.pop while lines.last =~ /^\s*$/
    lines
  end

  def default_attribution m
    "Excerpts from #{@m.from.name}'s message of #{@m.date}:"
  end

  def handle_new_text new_header, new_body
    old_header = @headers[@type_selector.val]
    if new_header.size != old_header.size || old_header.any? { |k, v| new_header[k] != v }
      @type_selector.set_to :user
      self.header = @headers[:user] = new_header
      update
    end
  end

  def gen_references
    (@m.refs + [@m.id]).map { |x| "<#{x}>" }.join(" ")
  end

  def edit_field field
    edited_field = super
    if edited_field && edited_field != "Subject"
      @type_selector.set_to :user
      update
    end
  end
end

end<|MERGE_RESOLUTION|>--- conflicted
+++ resolved
@@ -19,7 +19,6 @@
   A string containing the text of the quote line (can be multi-line)
 EOS
 
-<<<<<<< HEAD
   HookManager.register "reply-from", <<EOS
 Selects a default address for the From: header of a new reply.
 Variables:
@@ -28,7 +27,8 @@
 Return value:
   A Person to be used as the default for the From: header, or nil to use the
   default behavior.
-=======
+EOS
+
   HookManager.register "reply-to", <<EOS
 Set the default reply-to mode.
 Variables:
@@ -38,7 +38,6 @@
              ([:list, :sender, :recipent] & modes)[0]
 Return value:
   The reply mode you desire, or nil to use the default behavior.
->>>>>>> abb697b0
 EOS
 
   def initialize message
