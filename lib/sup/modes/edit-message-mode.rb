require 'tempfile'
require 'socket' # just for gethostname!
require 'pathname'
require 'rmail'

module Redwood

class SendmailCommandFailed < StandardError; end

class EditMessageMode < LineCursorMode
  DECORATION_LINES = 1

  FORCE_HEADERS = %w(From To Cc Bcc Subject)
  MULTI_HEADERS = %w(To Cc Bcc)
  NON_EDITABLE_HEADERS = %w(Message-Id Date)

  HookManager.register "signature", <<EOS
Generates a message signature.
Variables:
      header: an object that supports string-to-string hashtable-style access
              to the raw headers for the message. E.g., header["From"],
              header["To"], etc.
  from_email: the email part of the From: line, or nil if empty
Return value:
  A string (multi-line ok) containing the text of the signature, or nil to
  use the default signature.
EOS

  HookManager.register "before-edit", <<EOS
Modifies message body and headers before editing a new message. Variables
should be modified in place.
Variables:
	header: a hash of headers. See 'signature' hook for documentation.
	body: an array of lines of body text.
Return value:
	none
EOS

  attr_reader :status
  attr_accessor :body, :header
  bool_reader :edited

  register_keymap do |k|
    k.add :send_message, "Send message", 'y'
    k.add :edit_message_or_field, "Edit selected field", 'e'
    k.add :edit_to, "Edit To:", 't'
    k.add :edit_cc, "Edit Cc:", 'c'
    k.add :edit_subject, "Edit Subject", 's'
    k.add :edit_message, "Edit message", :enter
    k.add :save_as_draft, "Save as draft", 'P'
    k.add :attach_file, "Attach a file", 'a'
    k.add :delete_attachment, "Delete an attachment", 'd'
    k.add :move_cursor_right, "Move selector to the right", :right, 'l'
    k.add :move_cursor_left, "Move selector to the left", :left, 'h'
  end

  def initialize opts={}
    @header = opts.delete(:header) || {} 
    @header_lines = []

    @body = opts.delete(:body) || []
    @body += sig_lines if $config[:edit_signature] && !opts.delete(:have_signature)

    if opts[:attachments]
      @attachments = opts[:attachments].values
      @attachment_names = opts[:attachments].keys
    else
      @attachments = []
      @attachment_names = []
    end

    @message_id = "<#{Time.now.to_i}-sup-#{rand 10000}@#{Socket.gethostname}>"
    @edited = false
    @selectors = []
    @selector_label_width = 0

    @crypto_selector =
      if CryptoManager.have_crypto?
        HorizontalSelector.new "Crypto:", [:none] + CryptoManager::OUTGOING_MESSAGE_OPERATIONS.keys, ["None"] + CryptoManager::OUTGOING_MESSAGE_OPERATIONS.values
      end
    add_selector @crypto_selector if @crypto_selector
    
    HookManager.run "before-edit", :header => @header, :body => @body

    super opts
    regen_text
  end

  def lines; @text.length + (@selectors.empty? ? 0 : (@selectors.length + DECORATION_LINES)) end
  
  def [] i
    if @selectors.empty?
      @text[i]
    elsif i < @selectors.length
      @selectors[i].line @selector_label_width
    elsif i == @selectors.length
      ""
    else
      @text[i - @selectors.length - DECORATION_LINES]
    end
  end

  ## hook for subclasses. i hate this style of programming.
  def handle_new_text header, body; end

  def edit_message_or_field
    lines = DECORATION_LINES + @selectors.size
    if lines > curpos
      return
    elsif (curpos - lines) >= @header_lines.length
      edit_message
    else
      edit_field @header_lines[curpos - lines]
    end
  end

  def edit_to; edit_field "To" end
  def edit_cc; edit_field "Cc" end
  def edit_subject; edit_field "Subject" end

  def edit_message
    @file = Tempfile.new "sup.#{self.class.name.gsub(/.*::/, '').camel_to_hyphy}"
    @file.puts format_headers(@header - NON_EDITABLE_HEADERS).first
    @file.puts
    @file.puts @body.join("\n")
    @file.close

    editor = $config[:editor] || ENV['EDITOR'] || "/usr/bin/vi"

    mtime = File.mtime @file.path
    BufferManager.shell_out "#{editor} #{@file.path}"
    @edited = true if File.mtime(@file.path) > mtime

    return @edited unless @edited

    header, @body = parse_file @file.path
    @header = header - NON_EDITABLE_HEADERS
    handle_new_text @header, @body
    update

    @edited
  end

  def killable?
    !edited? || BufferManager.ask_yes_or_no("Discard message?")
  end

  def attach_file
    fn = BufferManager.ask_for_filename :attachment, "File name (enter for browser): "
    return unless fn
    begin
      @attachments << RMail::Message.make_file_attachment(fn)
      @attachment_names << fn
      update
    rescue SystemCallError => e
      BufferManager.flash "Can't read #{fn}: #{e.message}"
    end
  end

  def delete_attachment
    i = curpos - @attachment_lines_offset - DECORATION_LINES - 1
    if i >= 0 && i < @attachments.size && BufferManager.ask_yes_or_no("Delete attachment #{@attachment_names[i]}?")
      @attachments.delete_at i
      @attachment_names.delete_at i
      update
    end
  end

protected

  def move_cursor_left
    if curpos < @selectors.length
      @selectors[curpos].roll_left
      buffer.mark_dirty
    else
      col_left
    end
  end

  def move_cursor_right
    if curpos < @selectors.length
      @selectors[curpos].roll_right
      buffer.mark_dirty
    else
      col_right
    end
  end

  def add_selector s
    @selectors << s
    @selector_label_width = [@selector_label_width, s.label.length].max
  end

  def update
    regen_text
    buffer.mark_dirty if buffer
  end

  def regen_text
    header, @header_lines = format_headers(@header - NON_EDITABLE_HEADERS) + [""]
    @text = header + [""] + @body
    @text += sig_lines unless $config[:edit_signature]
    
    @attachment_lines_offset = 0

    unless @attachments.empty?
      @text += [""]
      @attachment_lines_offset = @text.length
      @text += (0 ... @attachments.size).map { |i| [[:attachment_color, "+ Attachment: #{@attachment_names[i]} (#{@attachments[i].body.size.to_human_size})"]] }
    end
  end

  def parse_file fn
    File.open(fn) do |f|
      header = MBox::read_header f
      body = f.readlines.map { |l| l.chomp }

      header.delete_if { |k, v| NON_EDITABLE_HEADERS.member? k }
      header.each { |k, v| header[k] = parse_header k, v }

      [header, body]
    end
  end

  def parse_header k, v
    if MULTI_HEADERS.include?(k)
      v.split_on_commas.map do |name|
        (p = ContactManager.contact_for(name)) && p.full_address || name
      end
    else
      v
    end
  end

  def format_headers header
    header_lines = []
    headers = (FORCE_HEADERS + (header.keys - FORCE_HEADERS)).map do |h|
      lines = make_lines "#{h}:", header[h]
      lines.length.times { header_lines << h }
      lines
    end.flatten.compact
    [headers, header_lines]
  end

  def make_lines header, things
    case things
    when nil, []
      [header + " "]
    when String
      [header + " " + things]
    else
      if things.empty?
        [header]
      else
        things.map_with_index do |name, i|
          raise "an array: #{name.inspect} (things #{things.inspect})" if Array === name
          if i == 0
            header + " " + name
          else
            (" " * (header.length + 1)) + name
          end + (i == things.length - 1 ? "" : ",")
        end
      end
    end
  end

  def send_message
    return false if !edited? && !BufferManager.ask_yes_or_no("Message unedited. Really send?")
    return false if $config[:confirm_no_attachments] && mentions_attachments? && @attachments.size == 0 && !BufferManager.ask_yes_or_no("You haven't added any attachments. Really send?")#" stupid ruby-mode
    return false if $config[:confirm_top_posting] && top_posting? && !BufferManager.ask_yes_or_no("You're top-posting. That makes you a bad person. Really send?") #" stupid ruby-mode

    from_email = 
      if @header["From"] =~ /<?(\S+@(\S+?))>?$/
        $1
      else
        AccountManager.default_account.email
      end

    acct = AccountManager.account_for(from_email) || AccountManager.default_account
    BufferManager.flash "Sending..."

    begin
      date = Time.now
      m = build_message date
      IO.popen(acct.sendmail, "w") { |p| p.puts m }
      raise SendmailCommandFailed, "Couldn't execute #{acct.sendmail}" unless $? == 0
      SentManager.write_sent_message(date, from_email) { |f| f.puts sanitize_body(m.to_s) }
      BufferManager.kill_buffer buffer
      BufferManager.flash "Message sent!"
      true
    rescue SystemCallError, SendmailCommandFailed, CryptoManager::Error => e
      Redwood::log "Problem sending mail: #{e.message}"
      BufferManager.flash "Problem sending mail: #{e.message}"
      false
    end
  end

  def save_as_draft
    DraftManager.write_draft { |f| write_message f, false }
    BufferManager.kill_buffer buffer
    BufferManager.flash "Saved for later editing."
  end

  def build_message date
    m = RMail::Message.new
    m.header["Content-Type"] = "text/plain; charset=#{$encoding}"
<<<<<<< HEAD
    m.body = @body.join
=======
    m.body = @body.join("\n")
    m.body = m.body
>>>>>>> e4602c0d
    m.body += sig_lines.join("\n") unless $config[:edit_signature]
    ## body must end in a newline or GPG signatures will be WRONG!
    m.body += "\n" unless m.body =~ /\n\Z/

    ## there are attachments, so wrap body in an attachment of its own
    unless @attachments.empty?
      body_m = m
      body_m.header["Content-Disposition"] = "inline"
      m = RMail::Message.new
      
      m.add_part body_m
      @attachments.each { |a| m.add_part a }
    end

    ## do whatever crypto transformation is necessary
    if @crypto_selector && @crypto_selector.val != :none
      from_email = PersonManager.person_for(@header["From"]).email
      to_email = [@header["To"], @header["Cc"], @header["Bcc"]].flatten.compact.map { |p| PersonManager.person_for(p).email }

      m = CryptoManager.send @crypto_selector.val, from_email, to_email, m
    end

    ## finally, set the top-level headers
    @header.each do |k, v|
      next if v.nil? || v.empty?
      m.header[k] = 
        case v
        when String
          v
        when Array
          v.join ", "
        end
    end
    m.header["Date"] = date.rfc2822
    m.header["Message-Id"] = @message_id
    m.header["User-Agent"] = "Sup/#{Redwood::VERSION}"
    m
  end

  ## TODO: remove this. redundant with write_full_message_to.
  ##
  ## this is going to change soon: draft messages (currently written
  ## with full=false) will be output as yaml.
  def write_message f, full=true, date=Time.now
    raise ArgumentError, "no pre-defined date: header allowed" if @header["Date"]
    f.puts format_headers(@header).first
    f.puts <<EOS
Date: #{date.rfc2822}
Message-Id: #{@message_id}
EOS
    if full
      f.puts <<EOS
Mime-Version: 1.0
Content-Type: text/plain; charset=us-ascii
Content-Disposition: inline
User-Agent: Redwood/#{Redwood::VERSION}
EOS
    end

    f.puts
    f.puts sanitize_body(@body.join("\n"))
    f.puts sig_lines if full unless $config[:edit_signature]
  end  

protected

  def edit_field field
    case field
    when "Subject"
      text = BufferManager.ask :subject, "Subject: ", @header[field]
       if text
         @header[field] = parse_header field, text
         update
       end
    else
      default = case field
        when *MULTI_HEADERS
          @header[field] ||= []
          @header[field].join(", ")
        else
          @header[field]
        end

      contacts = BufferManager.ask_for_contacts :people, "#{field}: ", default
      if contacts
        text = contacts.map { |s| s.longname }.join(", ")
        @header[field] = parse_header field, text
        update
      end
    end
  end

private

  def sanitize_body body
    body.gsub(/^From /, ">From ")
  end

  def mentions_attachments?
    @body.any? { |l| l =~ /^[^>]/ && l =~ /\battach(ment|ed|ing|)\b/i }
  end

  def top_posting?
    @body.join("\n") =~ /(\S+)\s*Excerpts from.*\n(>.*\n)+\s*\Z/
  end

  def sig_lines
    p = PersonManager.person_for(@header["From"])
    from_email = p && p.email

    ## first run the hook
    hook_sig = HookManager.run "signature", :header => @header, :from_email => from_email
    return ["", "-- "] + hook_sig.split("\n") if hook_sig

    ## no hook, do default signature generation based on config.yaml
    return [] unless from_email
    sigfn = (AccountManager.account_for(from_email) || 
             AccountManager.default_account).signature

    if sigfn && File.exists?(sigfn)
      ["", "-- "] + File.readlines(sigfn).map { |l| l.chomp }
    else
      []
    end
  end
end

end<|MERGE_RESOLUTION|>--- conflicted
+++ resolved
@@ -304,12 +304,7 @@
   def build_message date
     m = RMail::Message.new
     m.header["Content-Type"] = "text/plain; charset=#{$encoding}"
-<<<<<<< HEAD
-    m.body = @body.join
-=======
     m.body = @body.join("\n")
-    m.body = m.body
->>>>>>> e4602c0d
     m.body += sig_lines.join("\n") unless $config[:edit_signature]
     ## body must end in a newline or GPG signatures will be WRONG!
     m.body += "\n" unless m.body =~ /\n\Z/
