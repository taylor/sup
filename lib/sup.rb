--- conflicted
+++ resolved
@@ -119,7 +119,6 @@
   end
 
   def start
-<<<<<<< HEAD
     Redwood::SentManager.init $config[:sent_source] || 'sup://sent'
     Redwood::ContactManager.init Redwood::CONTACT_FN
     Redwood::LabelManager.init Redwood::LABEL_FN
@@ -127,22 +126,9 @@
     Redwood::DraftManager.init Redwood::DRAFT_DIR
     Redwood::UpdateManager.init
     Redwood::PollManager.init
-    Redwood::SuicideManager.init Redwood::SUICIDE_FN
     Redwood::CryptoManager.init
     Redwood::UndoManager.init
     Redwood::SourceManager.init
-=======
-    Redwood::SentManager.new $config[:sent_source] || 'sup://sent'
-    Redwood::ContactManager.new Redwood::CONTACT_FN
-    Redwood::LabelManager.new Redwood::LABEL_FN
-    Redwood::AccountManager.new $config[:accounts]
-    Redwood::DraftManager.new Redwood::DRAFT_DIR
-    Redwood::UpdateManager.new
-    Redwood::PollManager.new
-    Redwood::CryptoManager.new
-    Redwood::UndoManager.new
-    Redwood::SourceManager.new
->>>>>>> 57dea7ad
   end
 
   def finish
