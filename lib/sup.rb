require 'rubygems'
require 'yaml'
require 'zlib'
require 'thread'
require 'fileutils'
require 'gettext'
require 'curses'

class Object
  ## this is for debugging purposes because i keep calling #id on the
  ## wrong object and i want it to throw an exception
  def id
    raise "wrong id called on #{self.inspect}"
  end
end

class Module
  def yaml_properties *props
    props = props.map { |p| p.to_s }
    vars = props.map { |p| "@#{p}" }
    klass = self
    path = klass.name.gsub(/::/, "/")
    
    klass.instance_eval do
      define_method(:to_yaml_properties) { vars }
      define_method(:to_yaml_type) { "!#{Redwood::YAML_DOMAIN},#{Redwood::YAML_DATE}/#{path}" }
    end

    YAML.add_domain_type("#{Redwood::YAML_DOMAIN},#{Redwood::YAML_DATE}", path) do |type, val|
      klass.new(*props.map { |p| val[p] })
    end
  end
end

module Redwood
  VERSION = "git"

  BASE_DIR   = ENV["SUP_BASE"] || File.join(ENV["HOME"], ".sup")
  CONFIG_FN  = File.join(BASE_DIR, "config.yaml")
  SOURCE_FN  = File.join(BASE_DIR, "sources.yaml")
  LABEL_FN   = File.join(BASE_DIR, "labels.txt")
  PERSON_FN  = File.join(BASE_DIR, "people.txt")
  CONTACT_FN = File.join(BASE_DIR, "contacts.txt")
  DRAFT_DIR  = File.join(BASE_DIR, "drafts")
  SENT_FN    = File.join(BASE_DIR, "sent.mbox")
  LOCK_FN    = File.join(BASE_DIR, "lock")
  SUICIDE_FN = File.join(BASE_DIR, "please-kill-yourself")
  HOOK_DIR   = File.join(BASE_DIR, "hooks")

  YAML_DOMAIN = "masanjin.net"
  YAML_DATE = "2006-10-01"

## record exceptions thrown in threads nicely
  def reporting_thread name
    if $opts[:no_threads]
      yield
    else
      ::Thread.new do
        begin
          yield
        rescue Exception => e
          $exceptions ||= []
          $exceptions << [e, name]
          raise
        end
      end
    end
  end
  module_function :reporting_thread

## one-stop shop for yamliciousness
  def save_yaml_obj object, fn, safe=false
    if safe
      safe_fn = "#{File.dirname fn}/safe_#{File.basename fn}"
      mode = File.stat(fn) if File.exists? fn
      File.open(safe_fn, "w", mode) { |f| f.puts object.to_yaml }
      FileUtils.mv safe_fn, fn
    else
      File.open(fn, "w") { |f| f.puts object.to_yaml }
    end
  end

  def load_yaml_obj fn, compress=false
    if File.exists? fn
      if compress
        Zlib::GzipReader.open(fn) { |f| YAML::load f }
      else
        YAML::load_file fn
      end
    end
  end

  def start
    Redwood::PersonManager.new Redwood::PERSON_FN
    Redwood::SentManager.new Redwood::SENT_FN
    Redwood::ContactManager.new Redwood::CONTACT_FN
    Redwood::LabelManager.new Redwood::LABEL_FN
    Redwood::AccountManager.new $config[:accounts]
    Redwood::DraftManager.new Redwood::DRAFT_DIR
    Redwood::UpdateManager.new
    Redwood::PollManager.new
    Redwood::SuicideManager.new Redwood::SUICIDE_FN
    Redwood::CryptoManager.new
  end

  def finish
    Redwood::LabelManager.save if Redwood::LabelManager.instantiated?
    Redwood::ContactManager.save if Redwood::ContactManager.instantiated?
    Redwood::PersonManager.save if Redwood::PersonManager.instantiated?
    Redwood::BufferManager.deinstantiate! if Redwood::BufferManager.instantiated?
  end

  ## not really a good place for this, so I'll just dump it here.
  ##
  ## a source error is either a FatalSourceError or an OutOfSyncSourceError.
  ## the superclass SourceError is just a generic.
  def report_broken_sources opts={}
    return unless BufferManager.instantiated?

    broken_sources = Index.sources.select { |s| s.error.is_a? FatalSourceError }
    unless broken_sources.empty?
      BufferManager.spawn_unless_exists("Broken source notification for #{broken_sources.join(',')}", opts) do
        TextMode.new(<<EOM)
Source error notification
-------------------------

Hi there. It looks like one or more message sources is reporting
errors. Until this is corrected, messages from these sources cannot
be viewed, and new messages will not be detected.

#{broken_sources.map { |s| "Source: " + s.to_s + "\n Error: " + s.error.message.wrap(70).join("\n        ")}.join("\n\n")}
EOM
#' stupid ruby-mode
      end
    end

    desynced_sources = Index.sources.select { |s| s.error.is_a? OutOfSyncSourceError }
    unless desynced_sources.empty?
      BufferManager.spawn_unless_exists("Out-of-sync source notification for #{broken_sources.join(',')}", opts) do
        TextMode.new(<<EOM)
Out-of-sync source notification
-------------------------------

Hi there. It looks like one or more sources has fallen out of sync
with my index. This can happen when you modify these sources with
other email clients. (Sorry, I don't play well with others.)

Until this is corrected, messages from these sources cannot be viewed,
and new messages will not be detected. Luckily, this is easy to correct!

#{desynced_sources.map do |s|
  "Source: " + s.to_s + 
   "\n Error: " + s.error.message.wrap(70).join("\n        ") + 
   "\n   Fix: sup-sync --changed #{s.to_s}"
  end}
EOM
#' stupid ruby-mode
      end
    end
  end

  module_function :save_yaml_obj, :load_yaml_obj, :start, :finish,
                  :report_broken_sources
end

## set up default configuration file
if File.exists? Redwood::CONFIG_FN
  $config = Redwood::load_yaml_obj Redwood::CONFIG_FN
else
  require 'etc'
  require 'socket'
  name = Etc.getpwnam(ENV["USER"]).gecos.split(/,/).first
  email = ENV["USER"] + "@" + 
    begin
      Socket.gethostbyname(Socket.gethostname).first
    rescue SocketError
      Socket.gethostname
    end

  $config = {
    :accounts => {
      :default => {
        :name => name,
        :email => email,
        :alternates => [],
        :sendmail => "/usr/sbin/sendmail -oem -ti",
        :signature => File.join(ENV["HOME"], ".signature")
      }
    },
    :editor => ENV["EDITOR"] || "/usr/bin/vim -f -c 'setlocal spell spelllang=en_us' -c 'set filetype=mail'",
    :thread_by_subject => false,
    :edit_signature => false,
    :ask_for_cc => true,
    :ask_for_bcc => false,
    :ask_for_subject => true,
    :confirm_no_attachments => true,
    :confirm_top_posting => true,
    :discard_snippets_from_encrypted_messages => false,
  }
  begin
    FileUtils.mkdir_p Redwood::BASE_DIR
    Redwood::save_yaml_obj $config, Redwood::CONFIG_FN
  rescue StandardError => e
    $stderr.puts "warning: #{e.message}"
  end
end

require "sup/util"
require "sup/hook"

## we have to initialize this guy first, because other classes must
## reference it in order to register hooks, and they do that at parse
## time.
Redwood::HookManager.new Redwood::HOOK_DIR

## everything we need to get logging working
require "sup/buffer"
require "sup/keymap"
require "sup/mode"
require "sup/modes/scroll-mode"
require "sup/modes/text-mode"
require "sup/modes/log-mode"
require "sup/logger"
module Redwood
  def log s; Logger.log s; end
  module_function :log
end

<<<<<<< HEAD
## determine encoding and character set. there MUST be a better way to
## do this.
  $encoding = `locale -c LC_CTYPE|head -6|tail -1`.chomp
=======
## determine encoding and character set
  $encoding = Locale.current.charset
>>>>>>> f498025a
  if $encoding
    Redwood::log "using character set encoding #{$encoding.inspect}"
  else
    Redwood::log "warning: can't find character set by using locale, defaulting to utf-8"
    $encoding = "utf-8"
  end

## now everything else (which can feel free to call Redwood::log at load time)
require "sup/update"
require "sup/suicide"
require "sup/message-chunks"
require "sup/message"
require "sup/source"
require "sup/mbox"
require "sup/maildir"
require "sup/imap"
require "sup/person"
require "sup/account"
require "sup/thread"
require "sup/index"
require "sup/textfield"
require "sup/colormap"
require "sup/label"
require "sup/contact"
require "sup/tagger"
require "sup/draft"
require "sup/poll"
require "sup/crypto"
require "sup/horizontal-selector"
require "sup/modes/line-cursor-mode"
require "sup/modes/help-mode"
require "sup/modes/edit-message-mode"
require "sup/modes/compose-mode"
require "sup/modes/resume-mode"
require "sup/modes/forward-mode"
require "sup/modes/reply-mode"
require "sup/modes/label-list-mode"
require "sup/modes/contact-list-mode"
require "sup/modes/thread-view-mode"
require "sup/modes/thread-index-mode"
require "sup/modes/label-search-results-mode"
require "sup/modes/search-results-mode"
require "sup/modes/person-search-results-mode"
require "sup/modes/inbox-mode"
require "sup/modes/buffer-list-mode"
require "sup/modes/poll-mode"
require "sup/modes/file-browser-mode"
require "sup/modes/completion-mode"
require "sup/sent"

$:.each do |base|
  d = File.join base, "sup/share/modes/"
  Redwood::Mode.load_all_modes d if File.directory? d
end<|MERGE_RESOLUTION|>--- conflicted
+++ resolved
@@ -226,14 +226,8 @@
   module_function :log
 end
 
-<<<<<<< HEAD
-## determine encoding and character set. there MUST be a better way to
-## do this.
-  $encoding = `locale -c LC_CTYPE|head -6|tail -1`.chomp
-=======
 ## determine encoding and character set
   $encoding = Locale.current.charset
->>>>>>> f498025a
   if $encoding
     Redwood::log "using character set encoding #{$encoding.inspect}"
   else
